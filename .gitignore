--- conflicted
+++ resolved
@@ -47,8 +47,5 @@
 # project-specific
 *.plots
 *.pkl
-<<<<<<< HEAD
-=======
 examples/*.png
->>>>>>> e243496c
 *.yml