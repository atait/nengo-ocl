--- conflicted
+++ resolved
@@ -3,13 +3,6 @@
 # pylint: disable=missing-function-docstring
 
 from collections import OrderedDict
-import numpy as np
-
-<<<<<<< HEAD
-from nengo.builder.operator import Operator, BsrDotInc, DotInc, ElementwiseInc, Reset
-from nengo.builder.signal import Signal
-from nengo.transforms import SparseMatrix
-=======
 import numpy as np
 from nengo.builder.operator import (
     BsrDotInc,
@@ -23,7 +16,6 @@
 from nengo.builder.transforms import ConvInc
 from nengo.transforms import SparseMatrix
 
->>>>>>> e243496c
 
 class MultiDotInc(Operator):
     r"""``y <- gamma + beta * y_in + \sum_i dot(A_i, x_i)``"""
@@ -199,23 +191,16 @@
 
         return A_views, X_views, Y_view, Y_in_view, beta_view
 
-<<<<<<< HEAD
-=======
     def make_step(self, signals, dt, rng):
         raise NotImplementedError("MultiDotInc is only supported in OCL")
 
->>>>>>> e243496c
 
 def signal_io_dicts(operators):
     """
     Organizes operators into dictionaries according to the signals they
     set/inc/read/update.
 
-<<<<<<< HEAD
-    See Nengo DL for full documentation
-=======
     Copied from Nengo DL. See there for full documentation
->>>>>>> e243496c
     """
 
     # note: we manually initialize the arrays because we want there to be
@@ -239,8 +224,6 @@
     return sets, incs, reads, updates
 
 
-<<<<<<< HEAD
-=======
 def remove_unmodified_resets(operators):
     """
     Remove any Reset operators that are targeting a signal that is
@@ -280,15 +263,11 @@
     return new_operators
 
 
->>>>>>> e243496c
 def remove_zero_incs(operators):
     """
     Remove any operators where we know the input (and therefore output) is
     zero.
 
-<<<<<<< HEAD
-    See Nengo DL for full documentation
-=======
     If the input to a DotInc/ElementwiseInc/Copy/ConvInc is zero then we know
     that the output of the op will be zero, so we can just get rid of it.
 
@@ -305,7 +284,6 @@
     Notes
     -----
     Copied from ``nengo_dl/graph_optimizer.py``.
->>>>>>> e243496c
     """
 
     def all_zero(sig):
@@ -321,11 +299,7 @@
 
     new_operators = []
     for op in operators:
-<<<<<<< HEAD
-        if isinstance(op, (DotInc, ElementwiseInc)):
-=======
         if isinstance(op, (DotInc, ElementwiseInc, Copy, ConvInc)):
->>>>>>> e243496c
             for src in op.reads:
                 # check if the input is the output of a Node (in which case the
                 # value might change, so we should never get rid of this op).
@@ -335,33 +309,16 @@
                     continue
 
                 # find any ops that modify src
-<<<<<<< HEAD
-                pred = sets[src.base] + incs[src.base]
-=======
                 pred = sets[src.base] + incs[src.base] + updates[src.base]
->>>>>>> e243496c
 
                 # the input (and therefore output) will be zero if the only
                 # input is a Reset(0) op, or the only input is a constant
                 # signal (not set/inc/updated) that is all zero
                 zero_input = (
-<<<<<<< HEAD
-                    (
-                        len(pred) == 1
-                        and type(pred[0]) == Reset
-                        and np.all(pred[0].value == 0)
-                    )
-                    or (
-                        len(pred) == 0 and all_zero(src) and len(updates[src.base]) == 0
-                    )
-                    and not src.trainable
-                )
-=======
                     len(pred) == 1
                     and type(pred[0]) == Reset
                     and np.all(pred[0].value == 0)
                 ) or (len(pred) == 0 and all_zero(src))
->>>>>>> e243496c
                 if zero_input:
                     if len(op.sets) > 0:
                         new_operators.append(Reset(op.sets[0]))
@@ -371,9 +328,6 @@
         else:
             new_operators.append(op)
 
-<<<<<<< HEAD
-    return new_operators
-=======
     return new_operators
 
 
@@ -394,5 +348,4 @@
 simplifications = [
     remove_unmodified_resets,
     remove_zero_incs,
-]
->>>>>>> e243496c
+]