--- conflicted
+++ resolved
@@ -2,10 +2,7 @@
 
 # pylint: disable=missing-function-docstring
 
-<<<<<<< HEAD
-from collections import OrderedDict
-=======
->>>>>>> 3b68f884
+
 import numpy as np
 from nengo.builder.operator import (
     BsrDotInc,
