--- conflicted
+++ resolved
@@ -147,13 +147,12 @@
 
     def plan_SimLIFRate(self, nls):
         raise NotImplementedError()
-<<<<<<< HEAD
-        #J = self.all_data[[self.sidx[nl.input_signal] for nl in nls]]
-        #R = self.all_data[[self.sidx[nl.output_signal] for nl in nls]]
-        #ref = self.RaggedArray([nl.tau_ref for nl in nls])
-        #tau = self.RaggedArray([nl.tau_rc for nl in nls])
-        #return plan_lif_rate(self.queue, J, R, ref, tau,
-                             #tag="lif_rate", n_elements=10)
+        J = self.all_data[[self.sidx[nl.input_signal] for nl in nls]]
+        R = self.all_data[[self.sidx[nl.output_signal] for nl in nls]]
+        ref = self.RaggedArray([nl.tau_ref for nl in nls])
+        tau = self.RaggedArray([nl.tau_rc for nl in nls])
+        return plan_lif_rate(self.queue, J, R, ref, tau,
+                             tag="lif_rate", n_elements=10)
 
     def step(self):
         for fn in self._plan:
@@ -163,12 +162,4 @@
 
     def run_steps(self, N, verbose=False):
         for i in xrange(N):
-            self.step()
-=======
-        J = self.all_data[[self.sidx[nl.input_signal] for nl in nls]]
-        R = self.all_data[[self.sidx[nl.output_signal] for nl in nls]]
-        ref = self.RaggedArray([nl.tau_ref for nl in nls])
-        tau = self.RaggedArray([nl.tau_rc for nl in nls])
-        return plan_lif_rate(self.queue, J, R, ref, tau,
-                             tag="lif_rate", n_elements=10)
->>>>>>> fa23a8b7
+            self.step()