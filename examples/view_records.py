#!/usr/bin/env python

import click
import matplotlib.pyplot as plt
import yaml


@click.command()
@click.argument("files", nargs=-1, type=click.Path(exists=True))
@click.option(
    "--x-units",
    default=None,
    help="Units to use for the x-axis: 'dim' (dimensions), 'synapses', or 'neurons'. "
    "By default, will choose a value based on the benchmark record. All records must "
    "use the same x-axis units.",
)
def main(files, x_units):
    """View benchmarking results.

    FILES is one or more benchmarking .pkl record files to view.
    """

    by_recfile = load_records(files)

    x_units = get_x_units(by_recfile, x_units)
    by_name = sort_records(by_recfile, x_units)

    for name, recs in by_name.items():
        name = name.strip()

        if name == "Tahiti":
            name = "ATI Radeon HD 7970"
        if name == "ref":
            name = "NumPy Reference"
        if name.startswith("Tesla"):
            name = "NVidia " + name
        if "5540" in name:
            name = "Intel Xeon E5540 @ 2.53GHz"
        if "2620" in name:
            name = "Intel Xeon E5-2620 @ 2.00GHz"
        if "Core" in name:
            name = "Intel Core i7-3770 @ 3.40GHz"

        oks = [rec for rec in recs if rec["status"] == "ok"]
        x = [rec[x_units] for rec in oks]
        # buildtimes = [rec.get("buildtime", 0) for rec in oks]
        # warmtimes = [rec.get("warmtime", 0) for rec in oks]
        runtimes = [rec.get("runtime", 0) for rec in oks]
        # tottimes = [sum(t) for t in zip(buildtimes, warmtimes, runtimes)]
        filenames = [rec["filename"] for rec in oks]

        print(name)
        for xx, rt, fname in zip(x, runtimes, filenames):
            print("  %4d, %8.3f, %s" % (xx, rt, fname))

        plt.plot(x, runtimes, ".-", markersize=30, label=name + " run")
        # plt.plot(x, buildtimes, ".-", markersize=30, label=name + " build")
        # plt.plot(x, warmtimes, ".-", markersize=30, label=name + " warm")
        # plt.plot(x, tottimes, ".-", markersize=30, label=name + " tot")
        # plt.yscale("log")
        # plt.xscale("log")

    plt.xlabel("n. dimensions convolved" if x_units == "dim" else "n. " + x_units)
    plt.ylabel("simulation time (seconds)")
    # plt.ylim(0, 20)
    plt.legend(loc=2)
    plt.show()


def load_records(files):
    by_recfile = {}

    for recfile in files:
        with open(recfile, "r") as fh:
            records = yaml.load(fh, Loader=yaml.Loader)
            by_recfile[recfile] = records

    if sum(len(records) for records in by_recfile.values()) == 0:
        raise ValueError("Could not find any records in provided files")

    return by_recfile


def get_x_units(by_recfile, x_units):
    if x_units is None:
        for records in by_recfile.values():
            for rec in records:
                x_units = (
                    "dim"
                    if "dim" in rec
                    else "synapses"
                    if "synapses" in rec
                    else "neurons"
                )
                break

    assert x_units in ("dim", "synapses", "neurons")

    return x_units


def sort_records(by_recfile, x_units):
    benchmarks = set()
    by_name = {}

    for recfile, records in by_recfile.items():
        for rec in records:
            benchmarks.add(rec["benchmark"])
            rec["filename"] = recfile
            name = rec["name"]
            if len(benchmarks) > 1:
                name = "%s %s" % (rec["benchmark"], name)

            by_name.setdefault(name, []).append(rec)

            if x_units not in rec:
                raise ValueError(
                    "Trying to use %r for the x-axis, but one of the records in "
                    "%r does not have %r" % (x_units, recfile, x_units)
                )

    return by_name


<<<<<<< HEAD
by_recfile = OrderedDict()
by_name = OrderedDict()

# the units used on the x-axis, either "dim" (for dimensions) or "neurons"
x_units = None

benchmarks = set()
for recfile in sys.argv[1:]:
    with open(recfile, "r") as fh:
        records = yaml.load(fh, Loader=yaml.Loader)
        by_recfile[recfile] = records

for recfile, records in by_recfile.items():
    for rec in records:
        benchmarks.add(rec["benchmark"])
        rec["filename"] = recfile
        name = rec["name"]
        if len(benchmarks) > 1:
            name = "%s %s" % (rec["benchmark"], name)

        by_name.setdefault(name, []).append(rec)

        if x_units is None:
            x_units = (
                "dim"
                if "dim" in rec
                else "synapses"
                if "synapses" in rec
                else "neurons"
            )

        if x_units not in rec:
            raise ValueError(
                "Trying to use %r for the x-axis, but one of the records in "
                "%r does not have %r" % (x_units, recfile, x_units)
            )

ms = 30
for name, recs in by_name.items():
    print(name.strip())
    if name.strip() == "Tahiti":
        name = "ATI Radeon HD 7970"
    if name.strip() == "ref":
        name = "NumPy Reference"
    if name.strip().startswith("Tesla"):
        name = "NVidia " + name.strip()
    if "5540" in name.strip():
        name = "Intel Xeon E5540 @ 2.53GHz"
    if "2620" in name:
        name = "Intel Xeon E5-2620 @ 2.00GHz"
    if "Core" in name.strip():
        name = "Intel Core i7-3770 @ 3.40GHz"

    oks = [rec for rec in recs if rec["status"] == "ok"]
    x = [rec[x_units] for rec in oks]
    buildtimes = [rec.get("buildtime", 0) for rec in oks]
    warmtimes = [rec.get("warmtime", 0) for rec in oks]
    runtimes = [rec.get("runtime", 0) for rec in oks]
    tottimes = [sum(t) for t in zip(buildtimes, warmtimes, runtimes)]
    filenames = [rec["filename"] for rec in oks]

    for xx, rt, fname in zip(x, runtimes, filenames):
        print("  %4d, %8.3f, %s" % (xx, rt, fname))

    sops = [1000 * y for y in x]
    sops_per_second = [s/r for r, s in zip(runtimes, sops)]

    plt.plot(x, sops_per_second, ".-", markersize=ms, label=name.strip())
    # plt.plot(x, buildtimes, ".-", markersize=30, label=name.strip() + " build")
    # plt.plot(x, warmtimes, ".-", markersize=30, label=name.strip() + " warm")
    # plt.plot(x, tottimes, ".-", markersize=30, label=name.strip() + " tot")
    ms = max(ms -4, 10)
    plt.yscale("log")
    plt.xscale("log")

plt.xlabel("n. dimensions convolved" if x_units == "dim" else "n. " + x_units)
plt.ylabel("Synaptic operations per second")
# plt.ylim(0, 20)
plt.xlim(1e5, None)
plt.legend()
plt.show()
=======
if __name__ == "__main__":
    main()
>>>>>>> 3b68f884
<|MERGE_RESOLUTION|>--- conflicted
+++ resolved
@@ -122,89 +122,5 @@
     return by_name
 
 
-<<<<<<< HEAD
-by_recfile = OrderedDict()
-by_name = OrderedDict()
-
-# the units used on the x-axis, either "dim" (for dimensions) or "neurons"
-x_units = None
-
-benchmarks = set()
-for recfile in sys.argv[1:]:
-    with open(recfile, "r") as fh:
-        records = yaml.load(fh, Loader=yaml.Loader)
-        by_recfile[recfile] = records
-
-for recfile, records in by_recfile.items():
-    for rec in records:
-        benchmarks.add(rec["benchmark"])
-        rec["filename"] = recfile
-        name = rec["name"]
-        if len(benchmarks) > 1:
-            name = "%s %s" % (rec["benchmark"], name)
-
-        by_name.setdefault(name, []).append(rec)
-
-        if x_units is None:
-            x_units = (
-                "dim"
-                if "dim" in rec
-                else "synapses"
-                if "synapses" in rec
-                else "neurons"
-            )
-
-        if x_units not in rec:
-            raise ValueError(
-                "Trying to use %r for the x-axis, but one of the records in "
-                "%r does not have %r" % (x_units, recfile, x_units)
-            )
-
-ms = 30
-for name, recs in by_name.items():
-    print(name.strip())
-    if name.strip() == "Tahiti":
-        name = "ATI Radeon HD 7970"
-    if name.strip() == "ref":
-        name = "NumPy Reference"
-    if name.strip().startswith("Tesla"):
-        name = "NVidia " + name.strip()
-    if "5540" in name.strip():
-        name = "Intel Xeon E5540 @ 2.53GHz"
-    if "2620" in name:
-        name = "Intel Xeon E5-2620 @ 2.00GHz"
-    if "Core" in name.strip():
-        name = "Intel Core i7-3770 @ 3.40GHz"
-
-    oks = [rec for rec in recs if rec["status"] == "ok"]
-    x = [rec[x_units] for rec in oks]
-    buildtimes = [rec.get("buildtime", 0) for rec in oks]
-    warmtimes = [rec.get("warmtime", 0) for rec in oks]
-    runtimes = [rec.get("runtime", 0) for rec in oks]
-    tottimes = [sum(t) for t in zip(buildtimes, warmtimes, runtimes)]
-    filenames = [rec["filename"] for rec in oks]
-
-    for xx, rt, fname in zip(x, runtimes, filenames):
-        print("  %4d, %8.3f, %s" % (xx, rt, fname))
-
-    sops = [1000 * y for y in x]
-    sops_per_second = [s/r for r, s in zip(runtimes, sops)]
-
-    plt.plot(x, sops_per_second, ".-", markersize=ms, label=name.strip())
-    # plt.plot(x, buildtimes, ".-", markersize=30, label=name.strip() + " build")
-    # plt.plot(x, warmtimes, ".-", markersize=30, label=name.strip() + " warm")
-    # plt.plot(x, tottimes, ".-", markersize=30, label=name.strip() + " tot")
-    ms = max(ms -4, 10)
-    plt.yscale("log")
-    plt.xscale("log")
-
-plt.xlabel("n. dimensions convolved" if x_units == "dim" else "n. " + x_units)
-plt.ylabel("Synaptic operations per second")
-# plt.ylim(0, 20)
-plt.xlim(1e5, None)
-plt.legend()
-plt.show()
-=======
 if __name__ == "__main__":
-    main()
->>>>>>> 3b68f884
+    main()