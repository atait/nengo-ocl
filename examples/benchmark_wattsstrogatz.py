#!/usr/bin/env python
"""usage: python benchmark_wattsstrogatz.py (ref|ocl) n1,... [name]

(ref|ocl|dl)
  Passing 'ref' will use the reference simulator, `nengo.Simulator`,
  while passing 'ocl' will use `nengo_ocl.Simulator`.

n1,...
  A comma separated list of integers referring to the number of neurons
  in the Ensemble being recurrently connected in the benchmark.
  A typical value would be 16,32,64,128,256,512.

name
  An optional name to give to the benchmark run. The name will be
  displayed in the legend plotted with `view_records.py`.
  If not given, one will be automatically generated for you.

Example usage:
  python benchmark_wattsstrogatz.py ref 128,256,512 "Reference simulator"
"""

from collections import OrderedDict
import datetime

import sys
import time
import yaml

import numpy as np
import pyopencl as cl

import nengo
from nengo.utils.numpy import scipy_sparse

import nengo_ocl

### User options ###
simtime = 1.0
fan_outs = 100
rewire_frac = 0.2
directed = True
n_prealloc_probes = 32  # this applies to OCL and DL
sparse = True  # setting to False will probably overwhelm your GPU memory

### Command line options ###
if len(sys.argv) not in (3, 4, 5):
    print(__doc__)
    sys.exit()

max_steps = None
sim_config = {}

if sys.argv[1] == "ref":
    sim_name = "ref" if len(sys.argv) == 3 else sys.argv[3]
    sim_class = nengo.Simulator
    sim_kwargs = dict(progress_bar=False)
elif sys.argv[1].startswith("ocl"):
    assert sys.argv[1] in ("ocl", "ocl_profile")
    profiling = sys.argv[1] == "ocl_profile"

    ctx = cl.create_some_context()
    sim_name = ctx.devices[0].name if len(sys.argv) == 3 else sys.argv[3]
    sim_class = nengo_ocl.Simulator
    sim_kwargs = dict(
        context=ctx,
        profiling=profiling,
        n_prealloc_probes=n_prealloc_probes,
        progress_bar=False,
    )
elif sys.argv[1] == "dl":
    import nengo_dl

    sim_name = "dl" if len(sys.argv) == 3 else sys.argv[3]
    sim_class = nengo_dl.Simulator
    sim_kwargs = dict(progress_bar=False)
    max_steps = n_prealloc_probes
    sim_config["dl_inference_only"] = True
else:
    raise Exception("unknown sim", sys.argv[1])

ns_neurons = map(int, sys.argv[2].split(","))


def wattsstrogatz_adjacencies(
    n, fan_outs=fan_outs, rewire_frac=rewire_frac, directed=directed
):
    # the ring network
    offsets = list(range(1, fan_outs + 1))
    offsets.extend([offs - n for offs in offsets])
    if not directed:
        offsets.extend([-offs for offs in offsets])
    swmat = scipy_sparse.diags(
        np.ones((len(offsets), n), dtype=np.float32),
        offsets=offsets,
        shape=(n, n),
        format="csr",
    )
    # random rewires
    n_edges = len(swmat.data)
    rewires_bool = np.random.random(n_edges) < rewire_frac
    rewire_inds = rewires_bool.nonzero()[0]
    rewire_to = np.random.randint(n, size=rewire_inds.size)
    swmat.indices[rewire_inds] = rewire_to
    return swmat


records = []

for i, n_neurons in enumerate(ns_neurons):

    rng = np.random.RandomState(123)
    # a = rng.normal(scale=np.sqrt(1./dim), size=n_neurons)

    # --- Model
    with nengo.Network(seed=9) as model:
        if sim_config.get("dl_inference_only", False):
            nengo_dl.configure_settings(inference_only=True)

        # inputA = nengo.Node(a)
<<<<<<< HEAD
        neuron_type = nengo.neurons.LIF(tau_ref=.001)
=======
        neuron_type = nengo.neurons.LIF(tau_ref=0.001)
>>>>>>> 31735c27
        ens = nengo.Ensemble(n_neurons, 1, neuron_type=neuron_type)
        # nengo.Connection(inputA, ens.neurons, synapse=0.03)

        weimat = wattsstrogatz_adjacencies(n_neurons)
        if sparse:
            transform = nengo.transforms.Sparse((n_neurons, n_neurons), init=weimat)
        else:
            transform = weimat.toarray()
        nengo.Connection(ens.neurons, ens.neurons, transform=transform, synapse=0.1)

        # A_p = nengo.Probe(A.output, synapse=0.03)
        E_p = nengo.Probe(ens.neurons, synapse=0.03)

    # --- Simulation
    try:
        t_start = time.time()

        # -- build
        with sim_class(model, **sim_kwargs) as sim:
            t_sim = time.time()

            # -- warmup
            sim.run(0.01)
            t_warm = time.time()

            # -- long-term timing
            if max_steps is None:
                sim.run(simtime)
            else:
                n_steps = int(np.round(simtime / sim.dt))
                while n_steps > 0:
                    steps = min(n_steps, max_steps)
                    sim.run_steps(steps)
                    n_steps -= steps

            t_run = time.time()

            if getattr(sim, "profiling", False):
                sim.print_profiling(sort=1)

        records.append(
            OrderedDict(
                (
                    ("benchmark", "watts-strogatz"),
                    ("name", sim_name),
                    ("neurons", n_neurons),
                    ("synapses", n_neurons * fan_outs),
                    ("simtime", simtime),
                    ("status", "ok"),
                    ("profiling", getattr(sim, "profiling", 0)),
                    ("buildtime", t_sim - t_start),
                    ("warmtime", t_warm - t_sim),
                    ("runtime", t_run - t_warm),
                )
            )
        )
        print(records[-1])
        print("%s, n_neurons=%d successful" % (sim_name, n_neurons))
        del model, sim
    except Exception as e:
        records.append(
            OrderedDict(
                (
                    ("benchmark", "watts-strogatz"),
                    ("name", sim_name),
                    ("n_neurons", n_neurons),
                    ("simtime", simtime),
                    ("status", "exception"),
                    ("exception", str(e)),
                )
            )
        )
        print(records[-1])
        print("%s, n_neurons=%d exception" % (sim_name, n_neurons))
        raise

if len(sys.argv) > 4:
    filename = sys.argv[4]
else:
    filename = "records_wattsstrogatz_%s.yml" % (
        (datetime.datetime.now().strftime("%Y-%m-%d_%H-%M-%S"))
    )
with open(filename, "w") as fh:
    yaml.dump(records, fh)<|MERGE_RESOLUTION|>--- conflicted
+++ resolved
@@ -117,11 +117,7 @@
             nengo_dl.configure_settings(inference_only=True)
 
         # inputA = nengo.Node(a)
-<<<<<<< HEAD
-        neuron_type = nengo.neurons.LIF(tau_ref=.001)
-=======
         neuron_type = nengo.neurons.LIF(tau_ref=0.001)
->>>>>>> 31735c27
         ens = nengo.Ensemble(n_neurons, 1, neuron_type=neuron_type)
         # nengo.Connection(inputA, ens.neurons, synapse=0.03)
 
