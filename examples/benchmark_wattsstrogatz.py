#!/usr/bin/env python
"""usage: python benchmark_wattsstrogatz.py (ref|ocl) n1,... [name]

(ref|ocl|dl)
  Passing 'ref' will use the reference simulator, `nengo.Simulator`,
  while passing 'ocl' will use `nengo_ocl.Simulator`.

n1,...
  A comma separated list of integers referring to the number of neurons
  in the Ensemble being recurrently connected in the benchmark.
  A typical value would be 16,32,64,128,256,512.

name
  An optional name to give to the benchmark run. The name will be
  displayed in the legend plotted with `view_records.py`.
  If not given, one will be automatically generated for you.

Example usage:
  python benchmark_wattsstrogatz.py ref 128,256,512 "Reference simulator"
"""

from collections import OrderedDict
import datetime
try:
    from line_profiler import LineProfiler
except ImportError:
    pass

import sys
import time
import yaml

import numpy as np
import pyopencl as cl

import nengo
from nengo.utils.numpy import scipy_sparse

import nengo_ocl

### User options ###
simtime = 1.0
fan_outs = 8
rewire_frac = 0.2
directed = True
n_prealloc_probes = 32  # this applies to OCL and DL
sparse = True  # setting to False will probably overwhelm your GPU memory

### Command line options ###
if len(sys.argv) not in (3, 4):
    print(__doc__)
    sys.exit()

max_steps = None
sim_config = {}

if sys.argv[1] == "ref":
    sim_name = "ref" if len(sys.argv) == 3 else sys.argv[3]
    sim_class = nengo.Simulator
    sim_kwargs = dict()
elif sys.argv[1].startswith("ocl"):
    assert sys.argv[1] in ("ocl", "ocl_profile")
    profiling = sys.argv[1] == "ocl_profile"

    ctx = cl.create_some_context()
    sim_name = ctx.devices[0].name if len(sys.argv) == 3 else sys.argv[3]
    sim_class = nengo_ocl.Simulator
    sim_kwargs = dict(
        context=ctx, profiling=profiling, n_prealloc_probes=n_prealloc_probes
    )
elif sys.argv[1] == "dl":
    import nengo_dl

    sim_name = "dl" if len(sys.argv) == 3 else sys.argv[3]
    sim_class = nengo_dl.Simulator
<<<<<<< HEAD
    sim_kwargs = dict(progress_bar=True)
=======
    sim_kwargs = dict()
    max_steps = n_prealloc_probes
    sim_config["dl_inference_only"] = True
>>>>>>> 35924f51
else:
    raise Exception("unknown sim", sys.argv[1])

ns_neurons = map(int, sys.argv[2].split(","))


def wattsstrogatz_adjacencies(
    n, fan_outs=fan_outs, rewire_frac=rewire_frac, directed=directed
):
    # the ring network
    offsets = list(range(1, fan_outs + 1))
    offsets.extend([offs - n for offs in offsets])
    if not directed:
        offsets.extend([-offs for offs in offsets])
    swmat = scipy_sparse.diags(
        np.ones((len(offsets), n), dtype=np.float32),
        offsets=offsets,
        shape=(n, n),
        format="csr",
    )
    # random rewires
    n_edges = len(swmat.data)
    rewires_bool = np.random.random(n_edges) < rewire_frac
    rewire_inds = rewires_bool.nonzero()[0]
    rewire_to = np.random.randint(n, size=rewire_inds.size)
    swmat.indices[rewire_inds] = rewire_to
    return swmat


records = []

for i, n_neurons in enumerate(ns_neurons):

    rng = np.random.RandomState(123)
    # a = rng.normal(scale=np.sqrt(1./dim), size=n_neurons)
    # profiler = LineProfiler()

    # --- Model
    with nengo.Network(seed=9) as model:
        if sim_config.get("dl_inference_only", False):
            nengo_dl.configure_settings(inference_only=True)

        # inputA = nengo.Node(a)
        ens = nengo.Ensemble(n_neurons, 1)
        # nengo.Connection(inputA, ens.neurons, synapse=0.03)

        weimat = wattsstrogatz_adjacencies(n_neurons)
        if sparse:
            transform = nengo.transforms.Sparse((n_neurons, n_neurons), init=weimat)
        else:
            transform = weimat.toarray()
        nengo.Connection(ens.neurons, ens.neurons, transform=transform, synapse=0.1)

        # A_p = nengo.Probe(A.output, synapse=0.03)
        E_p = nengo.Probe(ens.neurons, synapse=0.03)

    # --- Simulation
    try:
        t_start = time.time()

        # -- build
        with sim_class(model, **sim_kwargs) as sim:
            # profiler.add_function(sim._probe_outputs[E_p].step)
            # profiler.enable_by_count()
            t_sim = time.time()

            # -- warmup
            sim.run(0.01)
            t_warm = time.time()

            # -- long-term timing
<<<<<<< HEAD
            if sys.argv[1] == "dl":
                for _ in range(100):
                    sim.run(simtime / 100)
            else:
                sim.run(simtime)
=======
            if max_steps is None:
                sim.run(simtime)
            else:
                n_steps = int(np.round(simtime / sim.dt))
                while n_steps > 0:
                    steps = min(n_steps, max_steps)
                    sim.run_steps(steps)
                    n_steps -= steps

>>>>>>> 35924f51
            t_run = time.time()

            if getattr(sim, "profiling", False):
                sim.print_profiling(sort=1)

        records.append(
            OrderedDict(
                (
                    ("benchmark", "watts-strogatz"),
                    ("name", sim_name),
                    ("neurons", n_neurons),
                    ("simtime", simtime),
                    ("status", "ok"),
                    ("profiling", getattr(sim, "profiling", 0)),
                    ("buildtime", t_sim - t_start),
                    ("warmtime", t_warm - t_sim),
                    ("runtime", t_run - t_warm),
                )
            )
        )
        print(records[-1])
        print("%s, n_neurons=%d successful" % (sim_name, n_neurons))
        del model, sim
<<<<<<< HEAD
        # profiler.print_stats()
=======
>>>>>>> 35924f51
    except Exception as e:
        records.append(
            OrderedDict(
                (
                    ("benchmark", "watts-strogatz"),
                    ("name", sim_name),
                    ("n_neurons", n_neurons),
                    ("simtime", simtime),
                    ("status", "exception"),
                    ("exception", str(e)),
                )
            )
        )
        print(records[-1])
        print("%s, n_neurons=%d exception" % (sim_name, n_neurons))
        raise

filename = "records_wattsstrogatz_%s.yml" % (
    (datetime.datetime.now().strftime("%Y-%m-%d_%H-%M-%S"))
)
with open(filename, "w") as fh:
    yaml.dump(records, fh)<|MERGE_RESOLUTION|>--- conflicted
+++ resolved
@@ -73,13 +73,9 @@
 
     sim_name = "dl" if len(sys.argv) == 3 else sys.argv[3]
     sim_class = nengo_dl.Simulator
-<<<<<<< HEAD
     sim_kwargs = dict(progress_bar=True)
-=======
-    sim_kwargs = dict()
     max_steps = n_prealloc_probes
     sim_config["dl_inference_only"] = True
->>>>>>> 35924f51
 else:
     raise Exception("unknown sim", sys.argv[1])
 
@@ -151,13 +147,6 @@
             t_warm = time.time()
 
             # -- long-term timing
-<<<<<<< HEAD
-            if sys.argv[1] == "dl":
-                for _ in range(100):
-                    sim.run(simtime / 100)
-            else:
-                sim.run(simtime)
-=======
             if max_steps is None:
                 sim.run(simtime)
             else:
@@ -167,7 +156,6 @@
                     sim.run_steps(steps)
                     n_steps -= steps
 
->>>>>>> 35924f51
             t_run = time.time()
 
             if getattr(sim, "profiling", False):
@@ -191,10 +179,7 @@
         print(records[-1])
         print("%s, n_neurons=%d successful" % (sim_name, n_neurons))
         del model, sim
-<<<<<<< HEAD
         # profiler.print_stats()
-=======
->>>>>>> 35924f51
     except Exception as e:
         records.append(
             OrderedDict(
