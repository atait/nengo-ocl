--- conflicted
+++ resolved
@@ -42,56 +42,6 @@
 
     radius = 1
 
-<<<<<<< HEAD
-import nengo_ocl
-
-if len(sys.argv) not in (3, 4, 5):
-    print(__doc__)
-    sys.exit()
-
-if sys.argv[1] == "ref":
-    sim_name = "ref" if len(sys.argv) == 3 else sys.argv[3]
-    sim_class = nengo.Simulator
-    sim_kwargs = {}
-elif sys.argv[1].startswith("ocl"):
-    assert sys.argv[1] in ("ocl", "ocl_profile")
-    profiling = sys.argv[1] == "ocl_profile"
-
-    ctx = cl.create_some_context()
-    sim_name = ctx.devices[0].name if len(sys.argv) == 3 else sys.argv[3]
-    sim_class = nengo_ocl.Simulator
-    sim_kwargs = dict(context=ctx, profiling=profiling)
-else:
-    raise Exception("unknown sim", sys.argv[1])
-
-
-dims = map(int, sys.argv[2].split(","))
-
-# neurons_per_product = 128
-neurons_per_product = 256
-simtime = 1.0
-radius = 1
-
-records = []
-
-for i, dim in enumerate(dims):
-
-    rng = np.random.RandomState(123)
-    a = rng.normal(scale=np.sqrt(1.0 / dim), size=dim)
-    b = rng.normal(scale=np.sqrt(1.0 / dim), size=dim)
-    c = circconv(a, b)
-
-    # --- Model
-    with nengo.Network(seed=9) as model:
-        inputA = nengo.Node(a)
-        inputB = nengo.Node(b)
-        A = nengo.networks.EnsembleArray(neurons_per_product, dim, radius=radius)
-        B = nengo.networks.EnsembleArray(neurons_per_product, dim, radius=radius)
-        C = nengo.networks.EnsembleArray(neurons_per_product, dim, radius=radius)
-        D = nengo.networks.CircularConvolution(
-            neurons_per_product, dim, input_magnitude=radius
-        )
-=======
     records = []
 
     for i, dim in enumerate(dims):
@@ -100,7 +50,6 @@
         a = rng.normal(scale=np.sqrt(1.0 / dim), size=dim)
         b = rng.normal(scale=np.sqrt(1.0 / dim), size=dim)
         c = circconv(a, b)
->>>>>>> 3b68f884
 
         # --- Model
         with nengo.Network(seed=9) as net:
@@ -195,20 +144,9 @@
             datetime.datetime.now().strftime("%Y-%m-%d_%H-%M-%S")
         )
 
-<<<<<<< HEAD
-if len(sys.argv) > 4:
-    filename = sys.argv[4]
-else:
-    filename = "records_circconv_%s.yml" % (
-        (datetime.datetime.now().strftime("%Y-%m-%d_%H-%M-%S"))
-    )
-with open(filename, "w") as fh:
-    yaml.dump(records, fh)
-=======
     with (save_dir / save_name).open("w") as fh:
         yaml.dump(records, fh)
 
 
 if __name__ == "__main__":
-    main()
->>>>>>> 3b68f884
+    main()